"""
Библиотека рекомендательных систем Лаборатории по искусственному интеллекту.
"""
# pylint: disable-all
from datetime import datetime

from pyspark.sql.types import DoubleType, StructField, StructType, IntegerType
from tests.pyspark_testcase import PySparkTest

from replay.constants import LOG_SCHEMA, REC_SCHEMA
from replay.models.knn import KNN


class KNNRecTestCase(PySparkTest):
    def setUp(self):
        self.model = KNN(1)
        self.some_date = datetime(2019, 1, 1)
        self.log = self.spark.createDataFrame(
            [
                ["u1", "i1", self.some_date, 1.0],
                ["u2", "i2", self.some_date, 1.0],
                ["u3", "i1", self.some_date, 1.0],
                ["u3", "i2", self.some_date, 1.0],
            ],
            schema=LOG_SCHEMA,
        )

    def test_fit(self):
        self.model.fit(self.log)
        self.assertSparkDataFrameEqual(
            self.model.similarity,
            self.spark.createDataFrame(
<<<<<<< HEAD
                [(1.0, 0.0, 0.5), (0.0, 1.0, 0.5),],
=======
                [
                    (1, 2, 0.5),
                    (0, 2, 0.18350341907227408),
                    (2, 0, 0.18350341907227408),
                ],
>>>>>>> 4a83c64b
                schema=StructType(
                    [
                        StructField("item_id_one", IntegerType()),
                        StructField("item_id_two", IntegerType()),
                        StructField("similarity", DoubleType()),
                    ]
                ),
            ),
        )

    def test_predict(self):
        self.model.fit(self.log)
        recs = self.model.predict(log=self.log, k=1, users=["u1", "u2"],)
        self.assertSparkDataFrameEqual(
            recs,
            self.spark.createDataFrame(
                [["u1", "i2", 0.5], ["u2", "i1", 0.5],], schema=REC_SCHEMA,
            ),
        )<|MERGE_RESOLUTION|>--- conflicted
+++ resolved
@@ -30,15 +30,7 @@
         self.assertSparkDataFrameEqual(
             self.model.similarity,
             self.spark.createDataFrame(
-<<<<<<< HEAD
                 [(1.0, 0.0, 0.5), (0.0, 1.0, 0.5),],
-=======
-                [
-                    (1, 2, 0.5),
-                    (0, 2, 0.18350341907227408),
-                    (2, 0, 0.18350341907227408),
-                ],
->>>>>>> 4a83c64b
                 schema=StructType(
                     [
                         StructField("item_id_one", IntegerType()),
